--- conflicted
+++ resolved
@@ -30,11 +30,7 @@
 
     var len = text[newY].length;
     var newX;
-<<<<<<< HEAD
-    if (len < this._parent.lastX) {
-=======
     if (len <= this._parent.lastX) {
->>>>>>> 39650d57
         newX = Math.max(0, len - 1);
     }
     else {
@@ -48,11 +44,7 @@
     var newY = Math.max(0, y - 1);
     var len = text[newY].length;
     var newX;
-<<<<<<< HEAD
-    if (len < this._parent.lastX) {
-=======
     if (len <= this._parent.lastX) {
->>>>>>> 39650d57
         newX = Math.max(0, len - 1);
     }
     else {
